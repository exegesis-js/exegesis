import ld from 'lodash';

import { MimeTypeRegistry } from './utils/mime';
import TextBodyParser from './bodyParsers/TextBodyParser';
import JsonBodyParser from './bodyParsers/JsonBodyParser';
import BodyParserWrapper from './bodyParsers/BodyParserWrapper';
import { loadControllersSync } from './controllers/loadControllers';

import {
    CustomFormats,
    ExegesisOptions,
    StringParser,
    BodyParser,
    Controllers,
    Authenticators,
    MimeTypeParser,
    ResponseValidationCallback,
} from './types';
import { handleErrorFunction } from './types/options';

export interface ExegesisCompiledOptions {
    customFormats: CustomFormats;
    controllers: Controllers;
    authenticators: Authenticators;
    bodyParsers: MimeTypeRegistry<BodyParser>;
    parameterParsers: MimeTypeRegistry<StringParser>;
    defaultMaxBodySize: number;
    ignoreServers: boolean;
    allowMissingControllers: boolean;
    autoHandleHttpErrors: boolean | handleErrorFunction;
    onResponseValidationError: ResponseValidationCallback;
    validateDefaultResponses: boolean;
    allErrors: boolean;
}

<<<<<<< HEAD
const INT_32_MIN = -1 * Math.pow(2, 31);
const INT_32_MAX = Math.pow(2, 31) - 1;
// Javascript can only safely support a range of -(2^53 - 1) to (2^53 - 1)
//      https://developer.mozilla.org/en-US/docs/Web/JavaScript/Reference/Global_Objects/Number/MAX_SAFE_INTEGER
const INT_64_MIN = Number.MIN_SAFE_INTEGER;
const INT_64_MAX = Number.MAX_SAFE_INTEGER;

// See the OAS 3.0 specification for full details about supported formats:
//      https://github.com/OAI/OpenAPI-Specification/blob/3.0.2/versions/3.0.2.md#data-types
const defaultValidators : CustomFormats = {
=======
const INT_32_MAX = Math.pow(2, 32) - 1;
// Actually 18446744073709551616-1, but Javascript doesn't handle integers this large.
const INT_64_MAX = 18446744073709556000;

const defaultValidators: CustomFormats = {
>>>>>>> 0106142e
    // string:date is taken care of for us:
    //      https://github.com/epoberezkin/ajv/blob/797dfc8c2b0f51aaa405342916cccb5962dd5f21/lib/compile/formats.js#L34
    // string:date-time is from:
    //      https://tools.ietf.org/html/draft-wright-json-schema-validation-00#section-7.3.1.
    // number:int32 and number:int64 are defined as non-fractional integers
    //      https://tools.ietf.org/html/draft-wright-json-schema-00#section-5.3
    int32: {
        type: 'number',
<<<<<<< HEAD
        validate: (value: number) => value >= INT_32_MIN && value <= INT_32_MAX
    },
    int64: {
        type: 'number',
        validate: (value: number) => value >= INT_64_MIN && value <= INT_64_MAX
=======
        validate: (value: number) => value >= 0 && value <= INT_32_MAX,
    },
    int64: {
        type: 'number',
        validate: (value: number) => value >= 0 && value <= INT_64_MAX,
>>>>>>> 0106142e
    },
    double: {
        type: 'number',
        validate: () => true,
    },
    float: {
        type: 'number',
        validate: () => true,
    },
    // Nothing to do for 'password'; this is just a hint for docs.
    password: () => true,
    // Impossible to validate "binary".
    binary: () => true,
    // `byte` is base64 encoded data.  We *could* validate it here, but if the
    // string is long, we might take a while to do it, and the application will
    // figure it out quickly enough when it tries to decode it, so we just
    // pass it along.
    byte: () => true,
    // Not defined by OAS 3, but it's used throughout OAS 3.0.1, so we put it
    // here as an alias for 'byte' just in case.
    base64: () => true,
};

export function compileOptions(options: ExegesisOptions = {}): ExegesisCompiledOptions {
    const maxBodySize = options.defaultMaxBodySize || 100000;

    const mimeTypeParsers = Object.assign(
        {
            'text/*': new TextBodyParser(maxBodySize),
            'application/json': new JsonBodyParser(maxBodySize),
        },
        options.mimeTypeParsers || {}
    );

    const wrappedBodyParsers = ld.mapValues(
        mimeTypeParsers,
        (p: StringParser | BodyParser | MimeTypeParser) => {
            if ('parseReq' in p) {
                return p;
            } else if (p.parseString) {
                return new BodyParserWrapper(p, maxBodySize);
            } else {
                return undefined;
            }
        }
    );
    const bodyParsers = new MimeTypeRegistry<BodyParser>(wrappedBodyParsers);

    const parameterParsers = new MimeTypeRegistry<StringParser>(ld.pickBy(
        mimeTypeParsers,
        (p: any) => !!p.parseString
    ) as { [mimeType: string]: StringParser });

    const customFormats = Object.assign({}, defaultValidators, options.customFormats || {});

    const contollersPattern = options.controllersPattern || '**/*.js';
    const controllers =
        typeof options.controllers === 'string'
            ? loadControllersSync(options.controllers, contollersPattern)
            : options.controllers || {};

    const allowMissingControllers =
        'allowMissingControllers' in options ? !!options.allowMissingControllers : true;

    const authenticators: Authenticators = options.authenticators || {};

    let autoHandleHttpErrors: boolean | handleErrorFunction = true;
    if (options.autoHandleHttpErrors !== undefined) {
        if (options.autoHandleHttpErrors instanceof Function) {
            autoHandleHttpErrors = options.autoHandleHttpErrors;
        } else {
            autoHandleHttpErrors = !!options.autoHandleHttpErrors;
        }
    }

    const validateDefaultResponses =
        'validateDefaultResponses' in options ? !!options.validateDefaultResponses : true;

    return {
        bodyParsers,
        controllers,
        authenticators,
        customFormats,
        parameterParsers,
        defaultMaxBodySize: maxBodySize,
        ignoreServers: options.ignoreServers || false,
        allowMissingControllers,
        autoHandleHttpErrors,
        onResponseValidationError: options.onResponseValidationError || (() => void 0),
        validateDefaultResponses,
        allErrors: options.allErrors || false,
    };
}<|MERGE_RESOLUTION|>--- conflicted
+++ resolved
@@ -33,7 +33,6 @@
     allErrors: boolean;
 }
 
-<<<<<<< HEAD
 const INT_32_MIN = -1 * Math.pow(2, 31);
 const INT_32_MAX = Math.pow(2, 31) - 1;
 // Javascript can only safely support a range of -(2^53 - 1) to (2^53 - 1)
@@ -44,13 +43,6 @@
 // See the OAS 3.0 specification for full details about supported formats:
 //      https://github.com/OAI/OpenAPI-Specification/blob/3.0.2/versions/3.0.2.md#data-types
 const defaultValidators : CustomFormats = {
-=======
-const INT_32_MAX = Math.pow(2, 32) - 1;
-// Actually 18446744073709551616-1, but Javascript doesn't handle integers this large.
-const INT_64_MAX = 18446744073709556000;
-
-const defaultValidators: CustomFormats = {
->>>>>>> 0106142e
     // string:date is taken care of for us:
     //      https://github.com/epoberezkin/ajv/blob/797dfc8c2b0f51aaa405342916cccb5962dd5f21/lib/compile/formats.js#L34
     // string:date-time is from:
@@ -59,19 +51,11 @@
     //      https://tools.ietf.org/html/draft-wright-json-schema-00#section-5.3
     int32: {
         type: 'number',
-<<<<<<< HEAD
         validate: (value: number) => value >= INT_32_MIN && value <= INT_32_MAX
     },
     int64: {
         type: 'number',
         validate: (value: number) => value >= INT_64_MIN && value <= INT_64_MAX
-=======
-        validate: (value: number) => value >= 0 && value <= INT_32_MAX,
-    },
-    int64: {
-        type: 'number',
-        validate: (value: number) => value >= 0 && value <= INT_64_MAX,
->>>>>>> 0106142e
     },
     double: {
         type: 'number',
