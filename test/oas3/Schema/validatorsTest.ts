--- conflicted
+++ resolved
@@ -247,8 +247,7 @@
     it('should validate an integer with a format', function() {
         const context = makeContext(openApiDoc, '#/components/schemas/int32');
 
-<<<<<<< HEAD
-        const validator = validators.generateRequestValidator(context, QUERY_PARAM_LOCATION, false);
+        const validator = validators.generateRequestValidator(context, QUERY_PARAM_LOCATION, false, 'application/json');
 
         // A generally safe value to test
         expect(validator(7).errors).to.eql(null);
@@ -287,41 +286,16 @@
                 in: 'query',
                 name: 'foo',
                 docPath: '/components/schemas/int32',
-                path: ''
+                path: '',
             },
             ajvError: {
                 dataPath: '/value',
                 keyword: 'format',
-=======
-        const validator = validators.generateRequestValidator(
-            context,
-            QUERY_PARAM_LOCATION,
-            false,
-            'application/x-www-form-urlencoded'
-        );
-        expect(validator(7).errors).to.eql(null);
-
-        expect(validator(Math.pow(2, 32)).errors).to.eql([
-            {
->>>>>>> 0106142e
                 message: 'should match format "int32"',
-                location: {
-                    in: 'query',
-                    name: 'foo',
-                    docPath: '/components/schemas/int32',
-                    path: '',
-                },
-                ajvError: {
-                    dataPath: '/value',
-                    keyword: 'format',
-                    message: 'should match format "int32"',
-                    params: {
-                        format: 'int32',
-                    },
-                    schemaPath: '#/properties/value/format',
-                },
-<<<<<<< HEAD
-                schemaPath: '#/properties/value/format',
+                params: {
+                    "format": "int32"
+                },
+                schemaPath: "#/properties/value/format"
             }
         }];
         // One less than the minimum value allowed
@@ -329,10 +303,6 @@
 
         // One more than the maximum value allowed
         expect(validator(Math.pow(2, 31)).errors).to.eql(int32FailValue);
-=======
-            },
-        ]);
->>>>>>> 0106142e
     });
 
     it('should validate a float', function() {
